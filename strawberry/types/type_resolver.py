import dataclasses
import sys
from typing import Dict, List, Type, TypeVar
<<<<<<< HEAD
from typing_extensions import get_args, get_origin
=======
>>>>>>> 319e49b4

from strawberry.annotation import StrawberryAnnotation
from strawberry.exceptions import (
    FieldWithResolverAndDefaultFactoryError,
    FieldWithResolverAndDefaultValueError,
    PrivateStrawberryFieldError,
)
from strawberry.field import StrawberryField
from strawberry.private import is_private
from strawberry.unset import UNSET
from strawberry.utils.inspect import get_specialized_type_var_map


def _get_fields(cls: Type) -> List[StrawberryField]:
    """Get all the strawberry fields off a strawberry.type cls

    This function returns a list of StrawberryFields (one for each field item), while
    also paying attention the name and typing of the field.

    StrawberryFields can be defined on a strawberry.type class as either a dataclass-
    style field or using strawberry.field as a decorator.

    >>> import strawberry
    >>> @strawberry.type
    ... class Query:
    ...     type_1a: int = 5
    ...     type_1b: int = strawberry.field(...)
    ...     type_1c: int = strawberry.field(resolver=...)
    ...
    ...     @strawberry.field
    ...     def type_2(self) -> int:
    ...         ...

    Type #1:
        A pure dataclass-style field. Will not have a StrawberryField; one will need to
        be created in this function. Type annotation is required.

    Type #2:
        A field defined using @strawberry.field as a decorator around the resolver. The
        resolver must be type-annotated.

    The StrawberryField.python_name value will be assigned to the field's name on the
    class if one is not set by either using an explicit strawberry.field(name=...) or by
    passing a named function (i.e. not an anonymous lambda) to strawberry.field
    (typically as a decorator).
    """
    # Deferred import to avoid import cycles
    from strawberry.field import StrawberryField

    # Relay uses @interface/@type while creating its types, which calls this function
    try:
        from strawberry.relay import Connection, ConnectionField, Node, NodeField
    except ImportError:
        Connection = None  # type: ignore[misc,assignment]
        ConnectionField = None  # type: ignore[misc,assignment]
        Node = None  # type: ignore[misc,assignment]
        NodeField = None  # type: ignore[misc,assignment]

    fields: Dict[str, StrawberryField] = {}

    # before trying to find any fields, let's first add the fields defined in
    # parent classes, we do this by checking if parents have a type definition
    for base in cls.__bases__:
        if hasattr(base, "_type_definition"):
            base_fields = {
                field.python_name: field
                # TODO: we need to rename _fields to something else
                for field in base._type_definition._fields
            }

            # Add base's fields to cls' fields
            fields = {**fields, **base_fields}

    # Find the class the each field was originally defined on so we can use
    # that scope later when resolving the type, as it may have different names
    # available to it.
    origins: Dict[str, type] = {field_name: cls for field_name in cls.__annotations__}

    for base in cls.__mro__:
        if hasattr(base, "_type_definition"):
            for field in base._type_definition._fields:
                if field.python_name in base.__annotations__:
                    origins.setdefault(field.name, base)

    # then we can proceed with finding the fields for the current class
    for field in dataclasses.fields(cls):

        if isinstance(field, StrawberryField):
            # Check that the field type is not Private
            if is_private(field.type):
                raise PrivateStrawberryFieldError(field.python_name, cls)

            # Check that default is not set if a resolver is defined
            if (
                field.default is not dataclasses.MISSING
                and field.default is not UNSET
                and field.base_resolver is not None
            ):
                raise FieldWithResolverAndDefaultValueError(
                    field.python_name, cls.__name__
                )

            # Check that default_factory is not set if a resolver is defined
            # Note: using getattr because of this issue:
            # https://github.com/python/mypy/issues/6910
            default_factory = getattr(field, "default_factory", None)
            if (
                default_factory is not dataclasses.MISSING
                and default_factory is not UNSET
                and field.base_resolver is not None
            ):
                raise FieldWithResolverAndDefaultFactoryError(
                    field.python_name, cls.__name__
                )

            # we make sure that the origin is either the field's resolver when
            # called as:
            #
            # >>> @strawberry.field
            # ... def x(self): ...
            #
            # or the class where this field was defined, so we always have
            # the correct origin for determining field types when resolving
            # the types.
            field.origin = field.origin or cls

            # Set the correct namespace for annotations if a namespace isn't
            # already set
            # Note: We do this here rather in the `Strawberry.type` setter
            # function because at that point we don't have a link to the object
            # type that the field as attached to.
            if isinstance(field.type_annotation, StrawberryAnnotation):
                type_annotation = field.type_annotation
                if type_annotation.namespace is None:
                    type_annotation.set_namespace_from_field(field)

        # Create a StrawberryField for fields that didn't use strawberry.field
        else:
            # Only ignore Private fields that weren't defined using StrawberryFields
            if is_private(field.type):
                continue

            field_type = field.type

            origin = origins.get(field.name, cls)
            module = sys.modules[origin.__module__]

<<<<<<< HEAD
            # Support relay fields with only annotations
            field_class = StrawberryField
            if Connection is not None:
                field_type_origin = get_origin(field_type)
                if (
                    isinstance(field_type, type) and issubclass(field_type, Connection)
                ) or (
                    isinstance(field_type_origin, type)
                    and issubclass(
                        field_type_origin,
                        Connection,
                    )
                ):
                    assert ConnectionField is not None
                    field_class = ConnectionField
            if Node is not None:
                field_type_origin = get_origin(field_type)
                field_type_args = get_args(field_type)
                if (isinstance(field_type, type) and issubclass(field_type, Node)) or (
                    isinstance(field_type_origin, type)
                    and issubclass(field_type_origin, List)
                    and field_type_args
                    and isinstance(field_type_args[0], type)
                    and issubclass(field_type_args[0], Node)
                ):
                    assert NodeField is not None
                    field_class = NodeField

            # If field_type is specialized, copy its type_var_map to the field
            if isinstance(field_type, TypeVar):
                specialized_type_var_map = get_specialized_type_var_map(cls)
=======
            if isinstance(field_type, TypeVar):
                specialized_type_var_map = get_specialized_type_var_map(cls)
                # If field_type is specialized and a TypeVar, replace it with its
                # mapped type
>>>>>>> 319e49b4
                if specialized_type_var_map and field_type in specialized_type_var_map:
                    field_type = specialized_type_var_map[field_type]
            else:
                specialized_type_var_map = get_specialized_type_var_map(field_type)
<<<<<<< HEAD
=======
                # If field_type is specialized, copy its type_var_map to the definition
>>>>>>> 319e49b4
                if specialized_type_var_map:
                    field_type = field_type._type_definition.copy_with(
                        specialized_type_var_map
                    )

            # Create a StrawberryField, for fields of Types #1 and #2a
            field = field_class(
                python_name=field.name,
                graphql_name=None,
                type_annotation=StrawberryAnnotation(
                    annotation=field_type,
                    namespace=module.__dict__,
                ),
                origin=origin,
                default=getattr(cls, field.name, dataclasses.MISSING),
            )

        field_name = field.python_name

        assert_message = "Field must have a name by the time the schema is generated"
        assert field_name is not None, assert_message

        # TODO: Raise exception if field_name already in fields
        fields[field_name] = field

    return list(fields.values())<|MERGE_RESOLUTION|>--- conflicted
+++ resolved
@@ -1,10 +1,7 @@
 import dataclasses
 import sys
 from typing import Dict, List, Type, TypeVar
-<<<<<<< HEAD
 from typing_extensions import get_args, get_origin
-=======
->>>>>>> 319e49b4
 
 from strawberry.annotation import StrawberryAnnotation
 from strawberry.exceptions import (
@@ -152,7 +149,6 @@
             origin = origins.get(field.name, cls)
             module = sys.modules[origin.__module__]
 
-<<<<<<< HEAD
             # Support relay fields with only annotations
             field_class = StrawberryField
             if Connection is not None:
@@ -181,23 +177,15 @@
                     assert NodeField is not None
                     field_class = NodeField
 
-            # If field_type is specialized, copy its type_var_map to the field
-            if isinstance(field_type, TypeVar):
-                specialized_type_var_map = get_specialized_type_var_map(cls)
-=======
             if isinstance(field_type, TypeVar):
                 specialized_type_var_map = get_specialized_type_var_map(cls)
                 # If field_type is specialized and a TypeVar, replace it with its
                 # mapped type
->>>>>>> 319e49b4
                 if specialized_type_var_map and field_type in specialized_type_var_map:
                     field_type = specialized_type_var_map[field_type]
             else:
                 specialized_type_var_map = get_specialized_type_var_map(field_type)
-<<<<<<< HEAD
-=======
                 # If field_type is specialized, copy its type_var_map to the definition
->>>>>>> 319e49b4
                 if specialized_type_var_map:
                     field_type = field_type._type_definition.copy_with(
                         specialized_type_var_map
